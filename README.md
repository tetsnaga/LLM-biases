<<<<<<< HEAD
=======
<!-- # LLM-biases
Cognitive Bias Quantification and Propagation in LLMs

Quick Review:<br>
    1. Run the requirements.txt file to install required depenedencies (pip install -r requirements.txt)<br>
    2. The Persona file (sorted_personas.csv) and dataset (climate-fever-dataset.json) should be under Data/ folder.<br>
    3. All the results will go to outputs/ folder.<br>
    4. Template of the prompts are available in the prompts.txt file. 

To run the code for a specific persona file and claim do the following:

    1. Geenerate the claims for each evidence level using sample_claims.py OR just use example_usage.py to generate all of them which will be under Data directory.
    2. Run `chmod +x experiment.py`<br> in project directory.
    3. Run `python experiment.py --model [model name] --personas [path to the personas] --claims [path to claims] --evidenceLevel [evidencelevel 1,2,3 or 4] --n_evidence [between 1 to 5]`<br>

For example command for evidece level claims will be:<br>

`python experiment.py --model deepseek-r1:1.5b  --claims Data/claims_EL1.json  --evidenceLevel 1  --n_evidence 3 --personas Data/personas.csv`

# Command Line Arguments

| Argument | Requirement | Default Value | Description |
| :--- | :---: | :--- | :--- |
| **`--model`** | Required | N/A | Name of the **Ollama model** to use. |
| **`--evidenceLevel`** | Required | N/A | Determines which **prompt template** to use: 1 or 2 or 3 or 4. |
| **`--personas`** | Required | `Data/synthetic_climate_personas.csv` | Path to the **personas dataset** (CSV) containing demographic, cognitive, and belief attributes. |
| **`--claims`** | Required | `Data/climate-fever-dataset.csv` | Path to the **claims dataset** (JSON) containing the claim text and evidence entries (claims_EL1.json, claims_EL2.json, claims_EL3.json, claims_EL4.json) |
| **`--n_evidence`** | Optional | `1` | **Number of evidence snippets** to include (for evidence levels 2–4). |
| **`--outdir`** | Optional | `outputs` | **Output folder** where model results (CSV) will be saved. |
| **`--temperature`** | Optional | `0.2` | Controls **sampling randomness** (Lower = more deterministic). |
| **`--n_personas`** | Optional | All | **Number of personas** to sample (If not provided, all are used). |
| **`--n_claims`** | Optional | All | **Number of claims** to sample (If not provided, all are used). |
| **`--evidence_random`** | Required | `False` | If `True`, randomly samples `n_evidence` from each claim’s list instead of using the first ones. | -->


>>>>>>> 4fc4a8b1
# 🧠 LLM-biases

> **Cognitive Bias Quantification and Propagation in Large Language Models**

A research tool for analyzing how cognitive biases manifest and propagate through LLM responses when presented with climate-related claims across different evidence levels.

---

## 🚀 Quick Start

### Prerequisites

Install required dependencies:

```bash
pip install -r requirements.txt
```

### Project Structure

Ensure your project follows this structure:

```
LLM-biases/
├── Data/
│   ├── climate-fever-dataset.json
│   └── claims_EL*.json (generated)
├── outputs
└── prompts.txt
```

---

## 📋 Setup Instructions

### 1️⃣ Generate Claims and Personas

For claims You have two options:

**Option A:** Generate claims for a specific evidence level
```bash
python sample_claims.py
```

**Option B:** Generate all claims at once (recommended)
```bash
python example_usage.py
```

This creates `claims_EL1.json`, `claims_EL2.json`, `claims_EL3.json`, and `claims_EL4.json` in the `Data/` directory.


For creating Personas:
```bash
python sample_personas.py
```

This creates `personas.csv` in the `Data/` directory.

### 2️⃣ Set Permissions

```bash
chmod +x experiment.py
```

### 3️⃣ Run Experiment

```bash
python experiment.py \
  --model <model_name> \
  --personas <path_to_personas> \
  --claims <path_to_claims> \
  --evidenceLevel <1|2|3|4> \
  --n_evidence <1-5>
```

---

## 💡 Example Usage

Run an experiment with Evidence Level 1:

```bash
python experiment.py \
  --model deepseek-r1:1.5b \
  --claims Data/claims_EL1.json \
  --evidenceLevel 1 \
  --n_evidence 3 \
  --personas Data/personas.csv
```

---

## ⚙️ Command Line Arguments

| Argument | Required | Default | Description |
|----------|----------|---------|-------------|
| `--model` | ✅ Yes | — | Ollama model name to use |
| `--evidenceLevel` | ✅ Yes | — | Evidence level (1, 2, 3, or 4) determines prompt template |
| `--personas` | ✅ Yes | `Data/sorted_personas.csv` | Path to personas CSV file - use Data/personas.csv |
| `--claims` | ✅ Yes | `Data/climate-fever-dataset.csv` | Path to claims JSON file |
| `--n_evidence` | ❌ No | `1` | Number of evidence snippets (for levels 2–4) |
| `--outdir` | ❌ No | `outputs` | Output directory for results |
| `--temperature` | ❌ No | `0.2` | Sampling temperature (lower = more deterministic) |
| `--n_personas` | ❌ No | All | Number of personas to sample |
| `--n_claims` | ❌ No | All | Number of claims to sample |
| `--evidence_random` | ❌ No | `False` | Randomly sample evidence instead of using first ones |

---

## 📂 Output

All experimental results are saved to the `outputs/` folder as CSV files containing:
- Model responses
---<|MERGE_RESOLUTION|>--- conflicted
+++ resolved
@@ -1,5 +1,3 @@
-<<<<<<< HEAD
-=======
 <!-- # LLM-biases
 Cognitive Bias Quantification and Propagation in LLMs
 
@@ -35,7 +33,6 @@
 | **`--evidence_random`** | Required | `False` | If `True`, randomly samples `n_evidence` from each claim’s list instead of using the first ones. | -->
 
 
->>>>>>> 4fc4a8b1
 # 🧠 LLM-biases
 
 > **Cognitive Bias Quantification and Propagation in Large Language Models**
